"""Trainer class"""

from math import ceil
from os import PathLike
from typing import List, Literal

import torch
from torch import nn
import torch.optim as optim
from pydantic import BaseModel, Field
from torch.utils.data import random_split
from torch.utils.tensorboard import SummaryWriter
from tqdm import tqdm

from megatron import DEVICE
from megatron.trans_one import TransformerFakeDetector
from megatron.utils import save_checkpoint, save_model
from megatron.video_dataloader import Video, VideoDataLoader, VideoDataset
from megatron.preprocessing import RepVit, PositionalEncoding


class DatasetConfig(BaseModel):
    video_path: PathLike
    num_frames: int = Field(default=20)
    random_initial_frame: bool = Field(default=False)
    depth_anything_size: Literal["Small", "Base", "Large"] = Field(default="Small")
    num_video: int = Field(default=20)
    frame_threshold: int = Field(default=5)



class DataloaderConfig(BaseModel):
    batch_size: int = Field(default=32)
    repvit_model: Literal[
        "repvit_m0_9.dist_300e_in1k",
        "repvit_m2_3.dist_300e_in1k",
        "repvit_m0_9.dist_300e_in1k",
        "repvit_m1_1.dist_300e_in1k",
        "repvit_m2_3.dist_450e_in1k",
        "repvit_m1_5.dist_300e_in1k",
        "repvit_m1.dist_in1k",
    ] = Field(default="repvit_m0_9.dist_300e_in1k")


class TransformerConfig(BaseModel):
    d_model: int = Field(default=384)
    n_heads: int = Field(default=2)
    n_layers: int = Field(default=1)
    d_ff: int = Field(default=1024)


class TrainConfig(BaseModel):
    learning_rate: float = Field(default=0.001)
    epochs: int = Field(default=1)
    train_size: float = Field(default=0.5)
    val_size: float = Field(default=0.3)
    log_dir: str


class Config(BaseModel):
    dataset: DatasetConfig = Field(default_factory=DatasetConfig)
    dataloader: DataloaderConfig = Field(default_factory=DataloaderConfig)
    transformer: TransformerConfig = Field(default_factory=TransformerConfig)
    train: TrainConfig


class Trainer:
    def __init__(self, config: Config, seed: torch.Generator):
        self.config = config
        self.model = TransformerFakeDetector(
            d_model=self.config.transformer.d_model,
            n_heads=self.config.transformer.n_heads,
            n_layers=self.config.transformer.n_layers,
            d_ff=self.config.transformer.d_ff,
            num_classes=2,
        ).to(DEVICE)
        self.train_dataloader, self.val_dataloader, self.test_dataloader = (
            self.initialize_dataloader(seed)
        )
        self.optimizer = optim.Adam(
            self.model.parameters(), lr=config.train.learning_rate
        )
        self.criterion = nn.BCEWithLogitsLoss()
        self.writer = SummaryWriter(log_dir=self.config.train.log_dir)

    def initialize_dataloader(self, seed: torch.Generator):
        dataset = VideoDataset(
            video_dir=self.config.dataset.video_path,
            depth_anything_size=self.config.dataset.depth_anything_size,
            num_frame=self.config.dataset.num_frames,
<<<<<<< HEAD
            num_video=self.config.dataset.num_video,
            threshold=self.config.dataset.frame_threshold
=======
            num_video=10,
>>>>>>> 29543609
        )
        train_size = int(self.config.train.train_size * len(dataset))
        val_size = int(self.config.train.val_size * len(dataset))
        test_size = len(dataset) - train_size - val_size
        train_dataset, val_dataset, test_dataset = random_split(
            dataset, [train_size, val_size, test_size], generator=seed
        )
        repvit = RepVit().to(DEVICE)
        positional_encoder = PositionalEncoding(384).to(DEVICE)
        train_dataloader = VideoDataLoader(
            train_dataset,
            repvit,
            positional_encoder,
            batch_size=self.config.dataloader.batch_size,
            shuffle=True,
        )
        val_dataloader = VideoDataLoader(
            val_dataset,
            repvit,
            positional_encoder,
            batch_size=self.config.dataloader.batch_size,
            shuffle=True,
        )
        test_dataloader = VideoDataLoader(
            test_dataset,
            repvit,
            positional_encoder,
            batch_size=self.config.dataloader.batch_size,
            shuffle=True,
        )
        return train_dataloader, val_dataloader, test_dataloader

    def _train_step(self) -> float:
        self.model.train()
        train_loss = 0

        for batch in tqdm(
<<<<<<< HEAD
             self.train_dataloader,
             total=ceil(len(self.train_dataloader) / self.train_dataloader.batch_size),
        ):  
            print("TRAINING...")
            
            _, loss = self.model(batch)
            print("MODEL DONE...")
=======
            self.train_dataloader,
            total=len(self.train_dataloader),
        ):

            rgb_frames, depth_frames, labels = batch
            rgb_frames = rgb_frames.to(DEVICE)
            depth_frames = depth_frames.to(DEVICE)
            labels = labels.to(DEVICE)
            _, loss = self.model(rgb_frames, depth_frames, labels)
>>>>>>> 29543609
            train_loss += loss.item()
            self.optimizer.zero_grad()
            loss.backward()
            self.optimizer.step()
<<<<<<< HEAD

        print("TRAINING DONE...")
        train_loss /= len(self.train_dataloader)
        print("TRAINING DONE...")
        return train_loss

    def _validation_step(self) -> float:
         self.model.eval()
         validation_loss = 0
         with torch.no_grad():
             print("E FINO A QUA...")
             for batch in tqdm(
                 self.val_dataloader,
                 total=ceil(len(self.val_dataloader)),

            ):  
                 print("VALIDATION...")
                 _, loss = self.model(batch)
                 validation_loss += loss.item()
         validation_loss /= len(self.val_dataloader)

         return validation_loss
    
=======
            rgb_frames = rgb_frames.detach().cpu()
            depth_frames = depth_frames.detach().cpu()
            labels = labels.detach().cpu()
        train_loss /= len(self.train_dataloader)
        return train_loss

    def _validation_step(self) -> float:
        self.model.eval()
        validation_loss = 0
        with torch.inference_mode():
            for batch in self.val_dataloader:
                rgb_frames, depth_frames, labels = batch
                rgb_frames = rgb_frames.to(DEVICE)
                depth_frames = depth_frames.to(DEVICE)
                labels = labels.to(DEVICE)
                _, loss = self.model(rgb_frames, depth_frames, labels)
                validation_loss += loss.item()
                rgb_frames = rgb_frames.detach().cpu()
                depth_frames = depth_frames.detach().cpu()
                labels = labels.detach().cpu()
        validation_loss /= len(self.val_dataloader)

        return validation_loss
>>>>>>> 29543609

    def train(self):
        self.model.train()

        for epoch in tqdm(
            range(self.config.train.epochs),
            total=self.config.train.epochs,
            desc="Training and validating",
        ):
            # Training and validation steps
            train_loss = self._train_step()
            print("EXIT TRAIN...")
            validation_loss = self._validation_step()

            # Save checkpoint
            print("SAVING CHECKPOINT...")
            save_checkpoint(
                self.model, epoch, self.optimizer, self.config.train.log_dir
            )

            # Log to TensorBoard
            print("SAVING RUN FOR TENSORBOARD...")
            self.writer.add_scalars(
                main_tag=f"Loss_{str(type(self.model).__name__)}",
                tag_scalar_dict={
                    "train_loss": train_loss,
                    "validation_loss": validation_loss,
                },
                global_step=epoch,
            )

        self.writer.flush()
        self.writer.close()

        # Save final model
        save_model(self.model, self.config.train.log_dir)


if __name__ == "__main__":
    experiments = [
        {
            "dataset": {
                "video_path": r"G:\My Drive\Megatron_DeepFake\dataset",
                "num_frames": 10,
                "random_initial_frame": False,
                "depth_anything_size": "Small",
                "num_video": 20,
                "train_size": 0.5,
                "val_size": 0.3,
                "test_size": 0.2,
            },
            "dataloader": {
                "batch_size": 1,
                "repvit_model": "repvit_m0_9.dist_300e_in1k",
            },
            "transformer": {
                "d_model": 384,
                "n_heads": 2,
                "n_layers": 1,
                "d_ff": 1024,
            },
            "train": {
                "learning_rate": 0.001,
                "epochs": 1,
                "log_dir": "data/runs/exp1",
                "early_stop_counter": 10,
            },
        }
    ]
    seed = torch.Generator().manual_seed(42)
    for experiment in experiments:
        trainer = Trainer(Config(**experiment), seed)
        trainer.train()<|MERGE_RESOLUTION|>--- conflicted
+++ resolved
@@ -88,12 +88,7 @@
             video_dir=self.config.dataset.video_path,
             depth_anything_size=self.config.dataset.depth_anything_size,
             num_frame=self.config.dataset.num_frames,
-<<<<<<< HEAD
-            num_video=self.config.dataset.num_video,
-            threshold=self.config.dataset.frame_threshold
-=======
             num_video=10,
->>>>>>> 29543609
         )
         train_size = int(self.config.train.train_size * len(dataset))
         val_size = int(self.config.train.val_size * len(dataset))
@@ -131,15 +126,6 @@
         train_loss = 0
 
         for batch in tqdm(
-<<<<<<< HEAD
-             self.train_dataloader,
-             total=ceil(len(self.train_dataloader) / self.train_dataloader.batch_size),
-        ):  
-            print("TRAINING...")
-            
-            _, loss = self.model(batch)
-            print("MODEL DONE...")
-=======
             self.train_dataloader,
             total=len(self.train_dataloader),
         ):
@@ -149,36 +135,10 @@
             depth_frames = depth_frames.to(DEVICE)
             labels = labels.to(DEVICE)
             _, loss = self.model(rgb_frames, depth_frames, labels)
->>>>>>> 29543609
             train_loss += loss.item()
             self.optimizer.zero_grad()
             loss.backward()
             self.optimizer.step()
-<<<<<<< HEAD
-
-        print("TRAINING DONE...")
-        train_loss /= len(self.train_dataloader)
-        print("TRAINING DONE...")
-        return train_loss
-
-    def _validation_step(self) -> float:
-         self.model.eval()
-         validation_loss = 0
-         with torch.no_grad():
-             print("E FINO A QUA...")
-             for batch in tqdm(
-                 self.val_dataloader,
-                 total=ceil(len(self.val_dataloader)),
-
-            ):  
-                 print("VALIDATION...")
-                 _, loss = self.model(batch)
-                 validation_loss += loss.item()
-         validation_loss /= len(self.val_dataloader)
-
-         return validation_loss
-    
-=======
             rgb_frames = rgb_frames.detach().cpu()
             depth_frames = depth_frames.detach().cpu()
             labels = labels.detach().cpu()
@@ -202,7 +162,6 @@
         validation_loss /= len(self.val_dataloader)
 
         return validation_loss
->>>>>>> 29543609
 
     def train(self):
         self.model.train()
