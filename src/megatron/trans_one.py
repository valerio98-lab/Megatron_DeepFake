"""Definition of one the main transformer, Transformer One"""

from megatron import DEVICE

import torch
from torch import nn
import torch.nn.functional as F


class CrossAttention(nn.Module):
    """
    CrossAttention module that performs cross-attention between image and depth embeddings.
    Args:
        d_image (int): The dimension of the image embeddings.
        d_depth (int): The dimension of the depth embeddings.
        d_attn (int): The dimension of the attention.
    Attributes:
        d_image (int): The dimension of the image embeddings.
        d_depth (int): The dimension of the depth embeddings.
        d_attn (int): The dimension of the attention.
        W_Q_image (nn.Linear): Linear layer for image query projection.
        W_K_depth (nn.Linear): Linear layer for depth key projection.
        W_V_depth (nn.Linear): Linear layer for depth value projection.
        W_Q_depth (nn.Linear): Linear layer for depth query projection.
        W_K_image (nn.Linear): Linear layer for image key projection.
        W_V_image (nn.Linear): Linear layer for image value projection.
        W_final (nn.Linear): Linear layer for final output projection.
    Methods:
        forward(image_embeddings, depth_embeddings):
            Performs forward pass of the cross-attention module.
    """

    def __init__(self, d_image: int, d_depth: int, d_attn: int):
        super().__init__()
        self.d_image = d_image
        self.d_depth = d_depth
        self.d_attn = d_attn

        self.W_Q_image = nn.Linear(d_image, d_attn)
        self.W_K_depth = nn.Linear(d_depth, d_attn)
        self.W_V_depth = nn.Linear(d_depth, d_attn)

        self.W_Q_depth = nn.Linear(d_depth, d_attn)
        self.W_K_image = nn.Linear(d_image, d_attn)
        self.W_V_image = nn.Linear(d_image, d_attn)

        self.W_final = nn.Linear(2 * d_attn, d_attn)

    def forward(
        self, image_embeddings: torch.Tensor, depth_embeddings: torch.Tensor
    ) -> torch.Tensor:
        """
        Performs forward pass of the cross-attention module.
        Args:
            image_embeddings (torch.Tensor): The image embeddings.
            depth_embeddings (torch.Tensor): The depth embeddings.
        Returns:
            final_output (torch.Tensor): The final output of the cross-attention module.
        """
        Q_image = self.W_Q_image(image_embeddings)
        K_depth = self.W_K_depth(depth_embeddings)
        V_depth = self.W_V_depth(depth_embeddings)

        attn_scores_image_to_depth = torch.bmm(Q_image, K_depth.transpose(1, 2)) / (
            self.d_attn**0.5
        )  # (batch_size, seq_len, seq_len)
        attn_weights_image_to_depth = F.softmax(
            attn_scores_image_to_depth, dim=-1
        )  # (batch_size, seq_len, seq_len)
        output_image_to_depth = torch.bmm(
            attn_weights_image_to_depth, V_depth
        )  # (batch_size, seq_len, d_attn)

        Q_depth = self.W_Q_depth(depth_embeddings)
        K_image = self.W_K_image(image_embeddings)
        V_image = self.W_V_image(image_embeddings)

        attn_scores_depth_to_image = torch.bmm(Q_depth, K_image.transpose(1, 2)) / (
            self.d_attn**0.5
        )  # (batch_size, seq_len, seq_len)
        attn_weights_depth_to_image = F.softmax(
            attn_scores_depth_to_image, dim=-1
        )  # (batch_size, seq_len, seq_len)
        output_depth_to_image = torch.bmm(
            attn_weights_depth_to_image, V_image
        )  # (batch_size, seq_len, d_attn)

        concat_output = torch.cat(
            [output_image_to_depth, output_depth_to_image], dim=-1
        )  # (batch_size, seq_len, 2 * d_attn)

        final_output = self.W_final(concat_output)  # (batch_size, seq_len, d_attn)

        return final_output


class TransformerEncoder(nn.Module):
    """
    TransformerEncoder is a module that applies a stack of TransformerEncoderLayers to the input features.
    Args:
        d_model (int): The number of expected features in the input.
        n_heads (int): The number of attention heads.
        n_layers (int): The number of TransformerEncoderLayers in the stack.
        d_ff (int): The dimension of the feedforward network.
    Attributes:
        layers (nn.ModuleList) : TODO
        cros_attn (CrossAttention) : TODO
    Methods:
        forward(x): Performs a forward pass of the Transformer Encoder.
    """

    def __init__(
        self,
        d_model,
        n_heads,
        n_layers,
        d_ff,
    ):
        super().__init__()
        self.layers = nn.ModuleList(
            [TransformerEncoderLayer(d_model, n_heads, d_ff) for _ in range(n_layers)]
        )
        self.cross_attn = CrossAttention(d_model, d_model, d_model)

    def forward(
        self, rgb_features: torch.Tensor, depth_features: torch.Tensor
    ) -> torch.Tensor:
        """
        Performs forward pass through the network.
        Args:
            rgb_features (torch.Tensor): Input RGB features.
            depth_features (torch.Tensor): Input depth features.
        Returns:
            torch.Tensor: Output of the forward pass.
        """
        for layer in self.layers:
            rgb_features = layer(rgb_features)
            depth_features = layer(depth_features)

        output = self.cross_attn(rgb_features, depth_features)
        return output


class TransformerEncoderLayer(nn.Module):
    """
    A single layer of the Transformer Encoder.
    Args:
        d_model (int): The number of expected features in the input.
        n_heads (int): The number of heads in the multihead attention mechanism.
        d_ff (int): The dimension of the feedforward network.
        dropout (float, optional): The dropout probability. Default is 0.1.
    Attributes:
        self_attn (nn.MultiheadAttention): The multihead self-attention module.
        linear1 (nn.Linear): The first linear transformation module.
        linear2 (nn.Linear): The second linear transformation module.
        norm1 (nn.LayerNorm): The first layer normalization module.
        norm2 (nn.LayerNorm): The second layer normalization module.
        dropout (nn.Dropout): The dropout module.
    Methods:
        forward(x): Performs a forward pass of the Transformer Encoder layer.
    """

    def __init__(self, d_model, n_heads, d_ff, dropout=0.1):
        super().__init__()
        self.self_attn = nn.MultiheadAttention(d_model, n_heads, batch_first=True)
        self.linear1 = nn.Linear(d_model, d_ff)
        self.linear2 = nn.Linear(d_ff, d_model)
        self.norm1 = nn.LayerNorm(d_model)
        self.norm2 = nn.LayerNorm(d_model)
        self.dropout = nn.Dropout(dropout)

    def forward(self, x: torch.Tensor) -> torch.Tensor:
        """
        Performs the forward pass of the model.

        Args:
            x (torch.Tensor): The input tensor.

        Returns:
            torch.Tensor: The output tensor.
        """
        x_norm1 = self.norm1(x)
        x_attn = self.self_attn(x_norm1, x_norm1, x_norm1)[0]
        x = x + x_attn  # skip connection
        x_norm2 = self.norm2(x)
        x_f1 = self.dropout(F.relu(self.linear1(x_norm2)))
        x = x + self.linear2(x_f1)  # skip connection with dropout
        return x


class FeatureProjector(nn.Module):
    """
    A module that projects input features to a different dimension.
    Args:
        d_input (int): The input dimension of the features.
        d_output (int): The output dimension of the projected features.
    Attributes:
        projector (nn.Linear): The linear projection layer.
    Methods:
        forward(features): Projects the input features to the output dimension.
    """

    def __init__(self, d_input: int, d_output: int):
        super().__init__()
        self.projector = nn.Linear(d_input, d_output)

    def forward(self, features: torch.Tensor) -> torch.Tensor:
        """
        Applies the projection operation on the input features.

        Args:
            features (torch.Tensor): The input features to be projected.

        Returns:
            torch.Tensor: The projected features.

        """
        return self.projector(features)


class TransformerFakeDetector(nn.Module):
    """
    A class representing a Transformer-based fake detector.
    Args:
        d_input_features (int): The number of input features.
        d_model (int): The dimensionality of the model.
        n_heads (int): The number of attention heads.
        n_layers (int): The number of transformer layers.
        d_ff (int): The dimensionality of the feed-forward layer.
        num_classes (int): The number of output classes.
    Attributes:
        projector (FeatureProjector): The feature projector module.
        encoder (TransformerEncoder): The transformer encoder module.
        classifier (nn.Linear): The linear classifier layer.
    Methods:
        forward(rgb_features, depth_features): Performs a forward pass through the network.
    """

    def __init__(
        self,
        d_model,
        n_heads,
        n_layers,
        d_ff,
        num_classes,
        d_input_features=None,
        projector_bool=False,
    ):
        super().__init__()
        if d_input_features is not None:
            self.projector = FeatureProjector(d_input_features, d_model)
        self.encoder = TransformerEncoder(d_model, n_heads, n_layers, d_ff)
        self.classifier = nn.Linear(d_model, num_classes)
        self.projector_bool = projector_bool
        self.pool = nn.AdaptiveAvgPool1d(1)

    def forward(self, rgb_batch, depth_batch, labels):
        """
        Performs a forward pass through the network.
        Args:
            rgb_features (torch.Tensor): The RGB input features.
            depth_features (torch.Tensor): The depth input features.
        Returns:
            torch.Tensor: The softmax probabilities of the output classes.
        """

        rgb_batch = rgb_batch.to(DEVICE)
        depth_batch = depth_batch.to(DEVICE)

        if self.projector_bool:
            rgb_batch = self.projector(rgb_batch)
            depth_batch = self.projector(depth_batch)

        output = self.encoder(rgb_batch, depth_batch)
        output = self.pool(output.transpose(1, 2)).squeeze(-1)
        
        logits = self.classifier(output)
        loss = F.cross_entropy(logits, labels)

<<<<<<< HEAD
        rgb_batch = rgb_batch.detach().cpu()
        depth_batch = depth_batch.detach().cpu()

        return logits, loss

    def build_input_batch(self, batch: torch.Tensor):
        rgb_batch = []
        depth_batch = []

        for video in batch:
            print("BUILDING BATCH..", type(video))
            rgb_frames = torch.stack([frame.rgb_frame for frame in video.frames]).to(DEVICE)
            depth_frames = torch.stack([frame.depth_frame for frame in video.frames]).to(DEVICE)
            
            rgb_frames = self.positional_encoding(rgb_frames)
            depth_frames = self.positional_encoding(depth_frames)

            rgb_batch.append(rgb_frames)
            depth_batch.append(depth_frames)

        rgb_batch = torch.stack(rgb_batch)
        depth_batch = torch.stack(depth_batch)
        labels = torch.tensor([int(video.original) for video in batch]).to(DEVICE)

        return rgb_batch, depth_batch, labels


class PositionalEncoding(nn.Module):
    def __init__(self, d_model, max_len=50):
        super().__init__()
        pe = torch.zeros(max_len, d_model)
        pos = torch.arange(0, max_len).unsqueeze(1)
        div_term = torch.exp(
            torch.arange(0, d_model, 2).float()
            * (-torch.log(torch.tensor(10000.0)) / d_model)
        )
        pe[:, 0::2] = torch.sin(pos * div_term)
        pe[:, 1::2] = torch.cos(pos * div_term)
        self.register_buffer("pe", pe)

    def forward(self, x):
        seq_len, _ = x.size()
        x = x + self.pe[:seq_len, :]
        return x


# if __name__ == "__main__":

#     ## TODO: GLi aggiornamenti al transformer dovrebbero funzionare. Testa usando
#     ## le strutture Video e Frame sostituendo l'esempio che ho messo qua sotto
#     from megatron.video_dataloader import Frame, Video

#     print("Hello")
#     frame1 = Frame(rgb_frame=torch.randn(384), depth_frame=torch.randn(384))
#     frame2 = Frame(rgb_frame=torch.randn(384), depth_frame=torch.randn(384))
#     frame3 = Frame(rgb_frame=torch.randn(384), depth_frame=torch.randn(384))
#     video1 = Video(frames=[frame1, frame2, frame3], original=True)
#     video2 = Video(frames=[frame1, frame2, frame3], original=True)

#     batch = [video1, video2]

#     model = TransformerFakeDetector(384, 2, 1, 1024, 2)
#     output, loss = model(batch)
#     print("Output: ", output)
#     print("Shape: ", output.shape)
#     print("Loss: ", loss)
=======
        return logits, loss
>>>>>>> 29543609
<|MERGE_RESOLUTION|>--- conflicted
+++ resolved
@@ -277,73 +277,7 @@
         logits = self.classifier(output)
         loss = F.cross_entropy(logits, labels)
 
-<<<<<<< HEAD
         rgb_batch = rgb_batch.detach().cpu()
         depth_batch = depth_batch.detach().cpu()
 
-        return logits, loss
-
-    def build_input_batch(self, batch: torch.Tensor):
-        rgb_batch = []
-        depth_batch = []
-
-        for video in batch:
-            print("BUILDING BATCH..", type(video))
-            rgb_frames = torch.stack([frame.rgb_frame for frame in video.frames]).to(DEVICE)
-            depth_frames = torch.stack([frame.depth_frame for frame in video.frames]).to(DEVICE)
-            
-            rgb_frames = self.positional_encoding(rgb_frames)
-            depth_frames = self.positional_encoding(depth_frames)
-
-            rgb_batch.append(rgb_frames)
-            depth_batch.append(depth_frames)
-
-        rgb_batch = torch.stack(rgb_batch)
-        depth_batch = torch.stack(depth_batch)
-        labels = torch.tensor([int(video.original) for video in batch]).to(DEVICE)
-
-        return rgb_batch, depth_batch, labels
-
-
-class PositionalEncoding(nn.Module):
-    def __init__(self, d_model, max_len=50):
-        super().__init__()
-        pe = torch.zeros(max_len, d_model)
-        pos = torch.arange(0, max_len).unsqueeze(1)
-        div_term = torch.exp(
-            torch.arange(0, d_model, 2).float()
-            * (-torch.log(torch.tensor(10000.0)) / d_model)
-        )
-        pe[:, 0::2] = torch.sin(pos * div_term)
-        pe[:, 1::2] = torch.cos(pos * div_term)
-        self.register_buffer("pe", pe)
-
-    def forward(self, x):
-        seq_len, _ = x.size()
-        x = x + self.pe[:seq_len, :]
-        return x
-
-
-# if __name__ == "__main__":
-
-#     ## TODO: GLi aggiornamenti al transformer dovrebbero funzionare. Testa usando
-#     ## le strutture Video e Frame sostituendo l'esempio che ho messo qua sotto
-#     from megatron.video_dataloader import Frame, Video
-
-#     print("Hello")
-#     frame1 = Frame(rgb_frame=torch.randn(384), depth_frame=torch.randn(384))
-#     frame2 = Frame(rgb_frame=torch.randn(384), depth_frame=torch.randn(384))
-#     frame3 = Frame(rgb_frame=torch.randn(384), depth_frame=torch.randn(384))
-#     video1 = Video(frames=[frame1, frame2, frame3], original=True)
-#     video2 = Video(frames=[frame1, frame2, frame3], original=True)
-
-#     batch = [video1, video2]
-
-#     model = TransformerFakeDetector(384, 2, 1, 1024, 2)
-#     output, loss = model(batch)
-#     print("Output: ", output)
-#     print("Shape: ", output.shape)
-#     print("Loss: ", loss)
-=======
-        return logits, loss
->>>>>>> 29543609
+        return logits, loss