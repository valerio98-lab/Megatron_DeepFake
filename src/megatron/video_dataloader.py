--- conflicted
+++ resolved
@@ -86,24 +86,12 @@
                     video_paths.append(video_path)
         return video_paths
 
-<<<<<<< HEAD
-    def __getitem__(self, idx: int) -> Video | None:
-        print("GET ITEM")
-=======
     def __getitem__(self, idx: int) -> Union[Video, None]:
->>>>>>> 29543609
         video_path = self.video_paths[idx]
         print(video_path)
         label = "manipulated" in video_path
         print(label)
         cap = cv2.VideoCapture(video_path)
-<<<<<<< HEAD
-        print(cap)
-        # get the number of frames in the video and set the length to the minimum between
-        # the number of frames and the number of frames we want to extract.
-=======
-
->>>>>>> 29543609
         total_frame = int(cap.get(cv2.CAP_PROP_FRAME_COUNT))
         print(total_frame)
         length = min(total_frame, self.num_frame)
@@ -119,47 +107,16 @@
         if cap.isOpened():
             print("CAP IS OPENED")
             for _ in range(length):
-<<<<<<< HEAD
-                print("INIZIO FOR")
-                # ret is a boolean value that indicates if the frame was read correctly or not.
-                # frame is the image in BGR format.
-=======
->>>>>>> 29543609
                 ret, frame = cap.read()
                 print(ret)
                 if not ret:
                     break
                 frame = cv2.cvtColor(frame, cv2.COLOR_BGR2RGB)
-<<<<<<< HEAD
-                print(frame.shape)
-                # face cropping operations
-=======
->>>>>>> 29543609
                 face_crop = self.face_extraction(frame)
                 print(face_crop)
 
                 if face_crop is None:
                     break
-<<<<<<< HEAD
-                print("DOPO FACE CROP")
-                # depth map operations on face_crop
-                depth_mask = self.calculate_depth_mask(face_crop)
-                print(depth_mask)
-                # convert to tensor for RepVit model
-                face_crop = torch.from_numpy(face_crop)
-                depth_mask = torch.from_numpy(depth_mask)
-                print(face_crop.shape, depth_mask.shape)
-
-                frames.append(Frame(rgb_frame=face_crop, depth_frame=depth_mask))
-                print("APPENDO")
-            print("FINE FOR")
-            cap.release()
-            print("FINE RELEASE")
-            if len(frames) >= self.threshold:
-                print("RITORNO VIDEO")
-                return Video(frames=frames, original=label)
-        print("RITORNO NONE")
-=======
 
                 depth_mask = self.calculate_depth_mask(face_crop)
 
@@ -261,7 +218,6 @@
                     depth_frames=depth_frames_tensor,
                     original=label,
                 )
->>>>>>> 29543609
         return None
 
     def face_extraction(self, frame: np.ndarray) -> np.ndarray | None:
@@ -332,15 +288,8 @@
         custom_collate_fn=None,
     ):
         self.dataset = dataset
-<<<<<<< HEAD
-        self.repvit = timm.create_model(
-            repvit_model,
-            pretrained=True,
-        ).eval().to(DEVICE)
-=======
         self.repvit = repvit
         self.positional_encoder = positional_encoder
->>>>>>> 29543609
         self.batch_size = batch_size
         self.shuffle = shuffle
         self.collate_fn = (
@@ -353,36 +302,12 @@
             collate_fn=self.collate_fn,
         )
 
-<<<<<<< HEAD
-    def __collate_fn(self, batch: list[Video]) -> list[Video]:
-        batch = list[filter(None, batch)]
-        for video in batch:
-            print("video is not None")
-            for i, frame in enumerate(video.frames):
-                rgb_frame = frame.rgb_frame.unsqueeze(0).to(DEVICE)
-                depth_frame = frame.depth_frame.unsqueeze(0).to(DEVICE) 
-                with torch.no_grad():
-                    print("VADO DI REPVIT")
-                    embedded_rgb_frame = self.get_repvit_embedding(rgb_frame).detach().cpu()
-                    embedded_depth_frame = self.get_repvit_embedding(depth_frame).detach().cpu()
-                    print("FINE REPVIT")
-                video.frames[i].rgb_frame = embedded_rgb_frame.squeeze(0)
-                video.frames[i].depth_frame = embedded_depth_frame.squeeze(0)
-                print("APPICCICO")
-        print("RITORNO IL BATCH")
-        return batch
-
-    def get_repvit_embedding(self, img: torch.Tensor) -> torch.Tensor:
-        """
-        Calculates the embeddings for the given image tensor using RepVit.
-=======
     def __collate_fn(self, batch: list[Video]):
         labels = []
         depth_frames = []
         rgb_frames = []
         batch = list(filter(None, batch))
         for video in batch:
->>>>>>> 29543609
 
             video.depth_frames = self.repvit(video.depth_frames.to(DEVICE))
             video.depth_frames = self.positional_encoder(video.depth_frames)
